//! A [`Service`](tower::Service) implementation based on a fixed transcript.

use color_eyre::{
    eyre::{eyre, Report, WrapErr},
    section::Section,
    section::SectionExt,
};
use futures::future::{ready, Ready};
use std::{
    fmt::Debug,
    sync::Arc,
    task::{Context, Poll},
};
use tower::{Service, ServiceExt};

<<<<<<< HEAD
type BoxError = Box<dyn std::error::Error + Send + Sync + 'static>;
=======
type Error = Box<dyn std::error::Error + Send + Sync + 'static>;

pub type ErrorChecker = fn(Option<Error>) -> Result<(), Error>;

#[derive(Debug, Clone)]
pub enum TransError {
    Any,
    Exact(Arc<ErrorChecker>),
}

impl TransError {
    pub fn exact(verifier: ErrorChecker) -> Self {
        TransError::Exact(verifier.into())
    }

    fn check(&self, e: Error) -> Result<(), Report> {
        match self {
            TransError::Any => Ok(()),
            TransError::Exact(checker) => checker(Some(e)),
        }
        .map_err(ErrorCheckerError)
        .wrap_err("service returned an error but it didn't match the expected error")
    }

    fn mock(&self) -> Report {
        match self {
            TransError::Any => eyre!("mock error"),
            TransError::Exact(checker) => checker(None).map_err(|e| eyre!(e)).expect_err(
                "transcript should correctly produce the expected mock error when passed None",
            ),
        }
    }
}

#[derive(Debug, thiserror::Error)]
#[error("ErrorChecker Error: {0}")]
struct ErrorCheckerError(Error);
>>>>>>> 70597c1d

pub struct Transcript<R, S, I>
where
    I: Iterator<Item = (R, Result<S, TransError>)>,
{
    messages: I,
}

impl<R, S, I> From<I> for Transcript<R, S, I>
where
    I: Iterator<Item = (R, Result<S, TransError>)>,
{
    fn from(messages: I) -> Self {
        Self { messages }
    }
}

impl<R, S, I> Transcript<R, S, I>
where
    I: Iterator<Item = (R, Result<S, TransError>)>,
    R: Debug,
    S: Debug + Eq,
{
    pub async fn check<C>(mut self, mut to_check: C) -> Result<(), Report>
    where
        C: Service<R, Response = S>,
<<<<<<< HEAD
        C::Error: Into<BoxError>,
=======
        C::Error: Into<Error>,
>>>>>>> 70597c1d
    {
        while let Some((req, expected_rsp)) = self.messages.next() {
            // These unwraps could propagate errors with the correct
            // bound on C::Error
<<<<<<< HEAD
            let rsp = to_check
                .ready_and()
                .await
                .map_err(Into::into)
                .map_err(|e| eyre!(e))?
                .call(req)
                .await
                .map_err(Into::into)
                .map_err(|e| eyre!(e))?;
            ensure!(
                rsp == expected_rsp,
                "Expected {:?}, got {:?}",
                expected_rsp,
                rsp
            );
=======
            let fut = to_check
                .ready_and()
                .await
                .map_err(Into::into)
                .map_err(|e| eyre!(e))
                .expect("expected service to not fail during execution of transcript");

            let response = fut.call(req).await;

            match (response, expected_rsp) {
                (Ok(rsp), Ok(expected_rsp)) => {
                    if rsp != expected_rsp {
                        Err(eyre!(
                            "response doesn't match transcript's expected response"
                        ))
                        .with_section(|| format!("{:?}", expected_rsp).header("Expected Response:"))
                        .with_section(|| format!("{:?}", rsp).header("Found Response:"))?;
                    }
                }
                (Ok(rsp), Err(error_checker)) => {
                    let error = Err(eyre!("received a response when an error was expected"))
                        .with_section(|| format!("{:?}", rsp).header("Found Response:"));

                    let error = match std::panic::catch_unwind(|| error_checker.mock()) {
                        Ok(expected_err) => error.with_section(|| {
                            format!("{:?}", expected_err).header("Expected Error:")
                        }),
                        Err(pi) => {
                            let payload = pi
                                .downcast_ref::<String>()
                                .cloned()
                                .or_else(|| pi.downcast_ref::<&str>().map(ToString::to_string))
                                .unwrap_or_else(|| "<non string panic payload>".into());

                            error
                                .section(payload.header("Panic:"))
                                .wrap_err("ErrorChecker panicked when producing expected response")
                        }
                    };

                    error?;
                }
                (Err(e), Ok(expected_rsp)) => {
                    Err(eyre!("received an error when a response was expected"))
                        .with_error(|| ErrorCheckerError(e.into()))
                        .with_section(|| {
                            format!("{:?}", expected_rsp).header("Expected Response:")
                        })?
                }
                (Err(e), Err(error_checker)) => {
                    error_checker.check(e.into())?;
                    continue;
                }
            }
>>>>>>> 70597c1d
        }
        Ok(())
    }
}

impl<R, S, I> Service<R> for Transcript<R, S, I>
where
    R: Debug + Eq,
    I: Iterator<Item = (R, Result<S, TransError>)>,
{
    type Response = S;
    type Error = Report;
    type Future = Ready<Result<S, Report>>;

    fn poll_ready(&mut self, _cx: &mut Context<'_>) -> Poll<Result<(), Self::Error>> {
        Poll::Ready(Ok(()))
    }

    fn call(&mut self, request: R) -> Self::Future {
        if let Some((expected_request, response)) = self.messages.next() {
            match response {
                Ok(response) => {
                    if request == expected_request {
                        ready(Ok(response))
                    } else {
                        ready(
                            Err(eyre!("received unexpected request"))
                                .with_section(|| {
                                    format!("{:?}", expected_request).header("Expected Request:")
                                })
                                .with_section(|| format!("{:?}", request).header("Found Request:")),
                        )
                    }
                }
                Err(check_fn) => ready(Err(check_fn.mock())),
            }
        } else {
            ready(Err(eyre!("Got request after transcript ended")))
        }
    }
}<|MERGE_RESOLUTION|>--- conflicted
+++ resolved
@@ -13,9 +13,6 @@
 };
 use tower::{Service, ServiceExt};
 
-<<<<<<< HEAD
-type BoxError = Box<dyn std::error::Error + Send + Sync + 'static>;
-=======
 type Error = Box<dyn std::error::Error + Send + Sync + 'static>;
 
 pub type ErrorChecker = fn(Option<Error>) -> Result<(), Error>;
@@ -53,7 +50,6 @@
 #[derive(Debug, thiserror::Error)]
 #[error("ErrorChecker Error: {0}")]
 struct ErrorCheckerError(Error);
->>>>>>> 70597c1d
 
 pub struct Transcript<R, S, I>
 where
@@ -80,32 +76,11 @@
     pub async fn check<C>(mut self, mut to_check: C) -> Result<(), Report>
     where
         C: Service<R, Response = S>,
-<<<<<<< HEAD
-        C::Error: Into<BoxError>,
-=======
         C::Error: Into<Error>,
->>>>>>> 70597c1d
     {
         while let Some((req, expected_rsp)) = self.messages.next() {
             // These unwraps could propagate errors with the correct
             // bound on C::Error
-<<<<<<< HEAD
-            let rsp = to_check
-                .ready_and()
-                .await
-                .map_err(Into::into)
-                .map_err(|e| eyre!(e))?
-                .call(req)
-                .await
-                .map_err(Into::into)
-                .map_err(|e| eyre!(e))?;
-            ensure!(
-                rsp == expected_rsp,
-                "Expected {:?}, got {:?}",
-                expected_rsp,
-                rsp
-            );
-=======
             let fut = to_check
                 .ready_and()
                 .await
@@ -160,7 +135,6 @@
                     continue;
                 }
             }
->>>>>>> 70597c1d
         }
         Ok(())
     }
